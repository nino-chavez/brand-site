import React from 'react';
import SimplifiedGameFlowContainer from './components/SimplifiedGameFlowContainer';
import { UnifiedGameFlowProvider } from './contexts/UnifiedGameFlowContext';
import Header from './components/Header';
import BackgroundEffects from './components/BackgroundEffects';
<<<<<<< HEAD
import CursorLens from './components/CursorLens';
import { UnifiedGameFlowProvider } from './contexts/UnifiedGameFlowContext';
import useScrollSpy from './hooks/useScrollSpy';
=======
import { AthleticTokenProvider } from './tokens/simple-provider';
>>>>>>> 0f363b99

const App: React.FC = () => {
    return (
<<<<<<< HEAD
        <UnifiedGameFlowProvider
            initialSection="hero"
            performanceMode="high"
            debugMode={true}
        >
            <div className="bg-brand-dark text-brand-light font-sans antialiased">
                <SpotlightCursor />
                <BackgroundEffects />
                <a href="#main-content" className="absolute left-[-9999px] top-auto w-px h-px overflow-hidden focus:left-auto focus:top-auto focus:w-auto focus:h-auto focus:p-4 focus:bg-brand-violet focus:text-white focus:z-50">
                    Skip to main content
                </a>

                <Header onNavigate={scrollToSection} activeSection={activeSection} />
                {/* FIX: Corrected typo in prop value from active-section to activeSection. */}
                <FloatingNav onNavigate={scrollToSection} activeSection={activeSection} />

                <main id="main-content" className="relative z-10">
                    <HeroSection setRef={(el) => (sectionRefs.current['hero'] = el)} onNavigate={scrollToSection} />
                    <AboutSection setRef={(el) => (sectionRefs.current['about'] = el)} />
                    <WorkSection setRef={(el) => (sectionRefs.current['work'] = el)} />
                    <InsightsSection setRef={(el) => (sectionRefs.current['insights'] = el)} />
                    <GallerySection setRef={(el) => (sectionRefs.current['gallery'] = el)} />
                    <ReelSection setRef={(el) => (sectionRefs.current['reel'] = el)} />
                    <ContactSection setRef={(el) => (sectionRefs.current['contact'] = el)} />
                </main>

                {/* CursorLens - Radial Navigation System for Acceptance Criteria Testing */}
                <CursorLens
                    isEnabled={true}
                    activationDelay={800}
                    onSectionSelect={(section) => {
                        console.log('CursorLens navigation to:', section);
                    }}
                    onActivate={(method) => {
                        console.log('CursorLens activated via:', method);
                    }}
                    onDeactivate={() => {
                        console.log('CursorLens deactivated');
                    }}
                    fallbackMode="keyboard"
                />
            </div>
        </UnifiedGameFlowProvider>
=======
        <AthleticTokenProvider>
            <UnifiedGameFlowProvider
                initialSection="capture"
                performanceMode="high"
                debugMode={false}
            >
                <div className="bg-brand-dark text-brand-light font-sans antialiased">
                    <BackgroundEffects />

                    {/* Skip link for accessibility */}
                    <a
                        href="#main-content"
                        className="absolute left-[-9999px] top-auto w-px h-px overflow-hidden focus:left-auto focus:top-auto focus:w-auto focus:h-auto focus:p-4 focus:bg-brand-violet focus:text-white focus:z-50"
                    >
                        Skip to main content
                    </a>

                    {/* Simplified header - Game Flow Container handles most navigation */}
                    <Header />

                    {/* Main Game Flow experience */}
                    <main id="main-content" className="relative z-10">
                        <SimplifiedGameFlowContainer
                            performanceMode="high"
                            debugMode={false}
                        />
                    </main>
                </div>
            </UnifiedGameFlowProvider>
        </AthleticTokenProvider>
>>>>>>> 0f363b99
    );
};

export default App;<|MERGE_RESOLUTION|>--- conflicted
+++ resolved
@@ -3,61 +3,11 @@
 import { UnifiedGameFlowProvider } from './contexts/UnifiedGameFlowContext';
 import Header from './components/Header';
 import BackgroundEffects from './components/BackgroundEffects';
-<<<<<<< HEAD
 import CursorLens from './components/CursorLens';
-import { UnifiedGameFlowProvider } from './contexts/UnifiedGameFlowContext';
-import useScrollSpy from './hooks/useScrollSpy';
-=======
 import { AthleticTokenProvider } from './tokens/simple-provider';
->>>>>>> 0f363b99
 
 const App: React.FC = () => {
     return (
-<<<<<<< HEAD
-        <UnifiedGameFlowProvider
-            initialSection="hero"
-            performanceMode="high"
-            debugMode={true}
-        >
-            <div className="bg-brand-dark text-brand-light font-sans antialiased">
-                <SpotlightCursor />
-                <BackgroundEffects />
-                <a href="#main-content" className="absolute left-[-9999px] top-auto w-px h-px overflow-hidden focus:left-auto focus:top-auto focus:w-auto focus:h-auto focus:p-4 focus:bg-brand-violet focus:text-white focus:z-50">
-                    Skip to main content
-                </a>
-
-                <Header onNavigate={scrollToSection} activeSection={activeSection} />
-                {/* FIX: Corrected typo in prop value from active-section to activeSection. */}
-                <FloatingNav onNavigate={scrollToSection} activeSection={activeSection} />
-
-                <main id="main-content" className="relative z-10">
-                    <HeroSection setRef={(el) => (sectionRefs.current['hero'] = el)} onNavigate={scrollToSection} />
-                    <AboutSection setRef={(el) => (sectionRefs.current['about'] = el)} />
-                    <WorkSection setRef={(el) => (sectionRefs.current['work'] = el)} />
-                    <InsightsSection setRef={(el) => (sectionRefs.current['insights'] = el)} />
-                    <GallerySection setRef={(el) => (sectionRefs.current['gallery'] = el)} />
-                    <ReelSection setRef={(el) => (sectionRefs.current['reel'] = el)} />
-                    <ContactSection setRef={(el) => (sectionRefs.current['contact'] = el)} />
-                </main>
-
-                {/* CursorLens - Radial Navigation System for Acceptance Criteria Testing */}
-                <CursorLens
-                    isEnabled={true}
-                    activationDelay={800}
-                    onSectionSelect={(section) => {
-                        console.log('CursorLens navigation to:', section);
-                    }}
-                    onActivate={(method) => {
-                        console.log('CursorLens activated via:', method);
-                    }}
-                    onDeactivate={() => {
-                        console.log('CursorLens deactivated');
-                    }}
-                    fallbackMode="keyboard"
-                />
-            </div>
-        </UnifiedGameFlowProvider>
-=======
         <AthleticTokenProvider>
             <UnifiedGameFlowProvider
                 initialSection="capture"
@@ -85,10 +35,25 @@
                             debugMode={false}
                         />
                     </main>
+
+                    {/* CursorLens - Radial Navigation System */}
+                    <CursorLens
+                        isEnabled={true}
+                        activationDelay={800}
+                        onSectionSelect={(section) => {
+                            console.log('CursorLens navigation to:', section);
+                        }}
+                        onActivate={(method) => {
+                            console.log('CursorLens activated via:', method);
+                        }}
+                        onDeactivate={() => {
+                            console.log('CursorLens deactivated');
+                        }}
+                        fallbackMode="keyboard"
+                    />
                 </div>
             </UnifiedGameFlowProvider>
         </AthleticTokenProvider>
->>>>>>> 0f363b99
     );
 };
 
